--- conflicted
+++ resolved
@@ -25,12 +25,17 @@
 # Add the ROOT headers to the build.
 include_directories(${ROOT_INCLUDE_DIRS})
 
-<<<<<<< HEAD
+# Add math headers to the build
+include_directories(include/math)
+
 # Add fit headers to the build
 include_directories(include/fit)
 
 # Add utils headers to the build
 include_directories(include/utils)
+
+# Add the math source to the build
+add_subdirectory(src/math)
 
 # Add the utils source to the build
 add_subdirectory(src/utils)
@@ -38,23 +43,4 @@
 # Add the fit source to the build
 add_subdirectory(src/fit)
 
-message(STATUS "Files will be installed to ${CMAKE_INSTALL_PREFIX}")
-=======
-# Add the fit function headers to the build.
-include_directories("${BUMP_HUNTER_SOURCE_DIR}/include/math")
-
-# Add fit headers to the build.
-include_directories("${BUMP_HUNTER_SOURCE_DIR}/include/fit")
-
-# Add utils headers to the build.
-include_directories("${BUMP_HUNTER_SOURCE_DIR}/include/utils")
-
-# Add the fit function  source to the build.
-add_subdirectory("${BUMP_HUNTER_SOURCE_DIR}/src/math")
-
-# Add the utils source to the build.
-add_subdirectory("${BUMP_HUNTER_SOURCE_DIR}/src/utils")
-
-# Add the fit source to the build.
-add_subdirectory("${BUMP_HUNTER_SOURCE_DIR}/src/fit")
->>>>>>> 2850ea06
+message(STATUS "Files will be installed to ${CMAKE_INSTALL_PREFIX}")